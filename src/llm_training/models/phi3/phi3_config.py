--- conflicted
+++ resolved
@@ -5,18 +5,6 @@
 
 from llm_training.models.hf_compat_model import HFCompatModelConfig
 
-<<<<<<< HEAD
-=======
-if TYPE_CHECKING:
-    try:
-        from peft import PeftConfig  # type: ignore
-    except ImportError: ...
-else:
-    try:
-        from peft import PeftConfig
-    except ImportError:
-        PeftConfig = dict
->>>>>>> 05adab3a
 
 class Phi3Config(HFCompatModelConfig):
     vocab_size: int = 32064
@@ -42,21 +30,6 @@
     enable_gradient_checkpointing: bool = False
     recompute_granularity: Literal['full', 'selective'] = 'full'
     attention_compute_dtype: torch.dtype | str | None = None
-<<<<<<< HEAD
-=======
-    rms_norm_implementation: RMSNormImplementation = 'torch'
-
-    peft_config: PeftConfig | dict | None = None
-    
-    @property
-    def _attention_implementation(self) -> str:
-        if self.attention_implementation == 'auto':
-            return 'flash_attention_2' if torch.cuda.get_device_capability()[0] >= 8 else 'sdpa'
-        return self.attention_implementation
-
-    def __post_init__(self) -> None:
-        super().__post_init__()
->>>>>>> 05adab3a
 
     @field_validator('rope_scaling')
     @classmethod
